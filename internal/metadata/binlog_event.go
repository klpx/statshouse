--- conflicted
+++ resolved
@@ -251,12 +251,6 @@
 	var count int64
 	row = conn.Query("select_flood_limit", "SELECT last_time_update, count_free from flood_limits WHERE metric_name = $name",
 		sqlite.BlobString("$name", metricName))
-<<<<<<< HEAD
-	if row.Error() != nil {
-		return tlmetadata.GetMappingResponse0{Id: id}.AsUnion(), cache, row.Error()
-	}
-=======
->>>>>>> fe691436
 	var err error
 	metricLimitIsExists := row.Next()
 	if row.Error() != nil {
